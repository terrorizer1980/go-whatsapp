package whatsapp

import (
	"crypto/hmac"
	"crypto/rand"
	"crypto/sha256"
	"encoding/base64"
	"encoding/json"
	"fmt"
	"strconv"
	"strings"
	"sync/atomic"
	"time"

	"github.com/pkg/errors"

	"github.com/Rhymen/go-whatsapp/crypto/cbc"
	"github.com/Rhymen/go-whatsapp/crypto/curve25519"
	"github.com/Rhymen/go-whatsapp/crypto/hkdf"
)

//represents the WhatsAppWeb client version
<<<<<<< HEAD
var waVersion = []int{2, 2025, 6}
=======
var waVersion = []int{2, 2033, 7}
>>>>>>> f07a700b

/*
Session contains session individual information. To be able to resume the connection without scanning the qr code
every time you should save the Session returned by Login and use RestoreWithSession the next time you want to login.
Every successful created connection returns a new Session. The Session(ClientToken, ServerToken) is altered after
every re-login and should be saved every time.
*/
type Session struct {
	ClientId    string
	ClientToken string
	ServerToken string
	EncKey      []byte
	MacKey      []byte
	Wid         string
}

type Info struct {
	Battery   int
	Platform  string
	Connected bool
	Pushname  string
	Wid       string
	Lc        string
	Phone     *PhoneInfo
	Plugged   bool
	Tos       int
	Lg        string
	Is24h     bool
}

type PhoneInfo struct {
	Mcc                string
	Mnc                string
	OsVersion          string
	DeviceManufacturer string
	DeviceModel        string
	OsBuildNumber      string
	WaVersion          string
}

func newInfoFromReq(info map[string]interface{}) *Info {
	phoneInfo := info["phone"].(map[string]interface{})

	ret := &Info{
		Battery:   int(info["battery"].(float64)),
		Platform:  info["platform"].(string),
		Connected: info["connected"].(bool),
		Pushname:  info["pushname"].(string),
		Wid:       info["wid"].(string),
		Lc:        info["lc"].(string),
		Phone: &PhoneInfo{
			phoneInfo["mcc"].(string),
			phoneInfo["mnc"].(string),
			phoneInfo["os_version"].(string),
			phoneInfo["device_manufacturer"].(string),
			phoneInfo["device_model"].(string),
			phoneInfo["os_build_number"].(string),
			phoneInfo["wa_version"].(string),
		},
		Plugged: info["plugged"].(bool),
		Lg:      info["lg"].(string),
		Tos:     int(info["tos"].(float64)),
	}

	if is24h, ok := info["is24h"]; ok {
		ret.Is24h = is24h.(bool)
	}

	return ret
}

/*
CheckCurrentServerVersion is based on the login method logic in order to establish the websocket connection and get
the current version from the server with the `admin init` command. This can be very useful for automations in which
you need to quickly perceive new versions (mostly patches) and update your application so it suddenly stops working.
*/
func CheckCurrentServerVersion() ([]int, error) {
	wac, err := NewConn(5 * time.Second)
	if err != nil {
		return nil, fmt.Errorf("fail to create connection")
	}

	clientId := make([]byte, 16)
	if _, err = rand.Read(clientId); err != nil {
		return nil, fmt.Errorf("error creating random ClientId: %v", err)
	}

	b64ClientId := base64.StdEncoding.EncodeToString(clientId)
	login := []interface{}{"admin", "init", waVersion, []string{wac.longClientName, wac.shortClientName, wac.clientVersion}, b64ClientId, true}
	loginChan, err := wac.writeJson(login)
	if err != nil {
		return nil, fmt.Errorf("error writing login: %s", err.Error())
	}

	// Retrieve an answer from the websocket
	var r string
	select {
	case r = <-loginChan:
	case <-time.After(wac.msgTimeout):
		return nil, fmt.Errorf("login connection timed out")
	}

	var resp map[string]interface{}
	if err = json.Unmarshal([]byte(r), &resp); err != nil {
		return nil, fmt.Errorf("error decoding login: %s", err.Error())
	}

	// Take the curr property as X.Y.Z and split it into as int slice
	curr := resp["curr"].(string)
	currArray := strings.Split(curr, ".")
	version := make([]int, len(currArray))
	for i := range version {
		version[i], _ = strconv.Atoi(currArray[i])
	}

	return version, nil
}

/*
SetClientName sets the long and short client names that are sent to WhatsApp when logging in and displayed in the
WhatsApp Web device list. As the values are only sent when logging in, changing them after logging in is not possible.
*/
func (wac *Conn) SetClientName(long, short string) error {
	if wac.session != nil && (wac.session.EncKey != nil || wac.session.MacKey != nil) {
		return fmt.Errorf("cannot change client name after logging in")
	}
	wac.longClientName, wac.shortClientName = long, short
	return nil
}

/*
SetClientVersion sets WhatsApp client version
Default value is 0.4.2080
*/
func (wac *Conn) SetClientVersion(major int, minor int, patch int) {
	waVersion = []int{major, minor, patch}
}

func (wac *Conn) adminInitRequest(clientId string) (string, time.Duration, error) {
	login := []interface{}{"admin", "init", waVersion, []string{wac.longClientName, wac.shortClientName, wac.clientVersion}, clientId, true}
	loginChan, err := wac.writeJson(login)
	if err != nil {
		return "", 0, fmt.Errorf("error writing login: %v\n", err)
	}

	var r string
	select {
	case r = <-loginChan:
	case <-time.After(wac.msgTimeout):
		return "", 0, fmt.Errorf("login connection timed out")
	}

	var resp map[string]interface{}
	fmt.Println(r)
	if err = json.Unmarshal([]byte(r), &resp); err != nil {
		return "", 0, fmt.Errorf("error decoding login resp: %v\n", err)
	}

	return resp["ref"].(string), time.Duration(resp["ttl"].(float64)) * time.Millisecond, nil
}

// GetClientVersion returns WhatsApp client version
func (wac *Conn) GetClientVersion() []int {
	return waVersion
}

/*
Login is the function that creates a new whatsapp session and logs you in. If you do not want to scan the qr code
every time, you should save the returned session and use RestoreWithSession the next time. Login takes a writable channel
as an parameter. This channel is used to push the data represented by the qr code back to the user. The received data
should be displayed as an qr code in a way you prefer. To print a qr code to console you can use:
github.com/Baozisoftware/qrcode-terminal-go Example login procedure:
	wac, err := whatsapp.NewConn(5 * time.Second)
	if err != nil {
		panic(err)
	}

	qr := make(chan string)
	go func() {
		terminal := qrcodeTerminal.New()
		terminal.Get(<-qr).Print()
	}()

	session, err := wac.Login(qr)
	if err != nil {
		fmt.Fprintf(os.Stderr, "error during login: %v\n", err)
	}
	fmt.Printf("login successful, session: %v\n", session)
*/
func (wac *Conn) Login(qrChan chan<- string) (Session, error) {
	return wac.LoginWithRetry(qrChan, 0)
}

func (wac *Conn) LoginWithRetry(qrChan chan<- string, maxRetries int) (Session, error) {
	session := Session{}
	//Makes sure that only a single Login or Restore can happen at the same time
	if !atomic.CompareAndSwapUint32(&wac.sessionLock, 0, 1) {
		return session, ErrLoginInProgress
	}
	defer atomic.StoreUint32(&wac.sessionLock, 0)

	if wac.loggedIn {
		return session, ErrAlreadyLoggedIn
	}

	if err := wac.connect(); err != nil && err != ErrAlreadyConnected {
		return session, err
	}

	//logged in?!?
	if wac.session != nil && (wac.session.EncKey != nil || wac.session.MacKey != nil) {
		return session, fmt.Errorf("already logged in")
	}

	clientId := make([]byte, 16)
	_, err := rand.Read(clientId)
	if err != nil {
		return session, fmt.Errorf("error creating random ClientId: %v", err)
	}

	session.ClientId = base64.StdEncoding.EncodeToString(clientId)
<<<<<<< HEAD
=======
	login := []interface{}{"admin", "init", waVersion, []string{wac.longClientName, wac.shortClientName, wac.clientVersion}, session.ClientId, true}
	loginChan, err := wac.writeJson(login)
	if err != nil {
		return session, fmt.Errorf("error writing login: %v\n", err)
	}

	var r string
	select {
	case r = <-loginChan:
	case <-time.After(wac.msgTimeout):
		return session, fmt.Errorf("login connection timed out")
	}

	var resp map[string]interface{}
	if err = json.Unmarshal([]byte(r), &resp); err != nil {
		return session, fmt.Errorf("error decoding login resp: %v\n", err)
	}

	var ref string
	if rref, ok := resp["ref"].(string); ok {
		ref = rref
	} else {
		return session, fmt.Errorf("error decoding login resp: invalid resp['ref']\n")
	}
>>>>>>> f07a700b

	priv, pub, err := curve25519.GenerateKey()
	if err != nil {
		return session, fmt.Errorf("error generating keys: %v\n", err)
	}

	//listener for Login response
	s1 := make(chan string, 1)
	wac.listener.Lock()
	wac.listener.m["s1"] = s1
	wac.listener.Unlock()

	ref, ttl, err := wac.adminInitRequest(session.ClientId)
	if err != nil {
		return session, err
	}
	qrChan <- fmt.Sprintf("%v,%v,%v", ref, base64.StdEncoding.EncodeToString(pub[:]), session.ClientId)

	wac.loginSessionLock.Lock()
	defer wac.loginSessionLock.Unlock()
	var resp2 []interface{}
	For: for {
		select {
		case r1 := <-s1:
			if err := json.Unmarshal([]byte(r1), &resp2); err != nil {
				return session, fmt.Errorf("error decoding qr code resp: %v", err)
			}
			break For
		case <-time.After(ttl):
			maxRetries--
			if maxRetries < 0 {
				_, _ = wac.Disconnect()
				return session, ErrLoginTimedOut
			}
			ref, ttl, err = wac.adminInitRequest(session.ClientId)
			if err != nil {
				return session, err
			}
			qrChan <- fmt.Sprintf("%v,%v,%v", ref, base64.StdEncoding.EncodeToString(pub[:]), session.ClientId)
		}
	}

	info := resp2[1].(map[string]interface{})

	wac.Info = newInfoFromReq(info)

	session.ClientToken = info["clientToken"].(string)
	session.ServerToken = info["serverToken"].(string)
	session.Wid = info["wid"].(string)
	s := info["secret"].(string)
	decodedSecret, err := base64.StdEncoding.DecodeString(s)
	if err != nil {
		return session, fmt.Errorf("error decoding secret: %v", err)
	}

	var pubKey [32]byte
	copy(pubKey[:], decodedSecret[:32])

	sharedSecret := curve25519.GenerateSharedSecret(*priv, pubKey)

	hash := sha256.New

	nullKey := make([]byte, 32)
	h := hmac.New(hash, nullKey)
	h.Write(sharedSecret)

	sharedSecretExtended, err := hkdf.Expand(h.Sum(nil), 80, "")
	if err != nil {
		return session, fmt.Errorf("hkdf error: %v", err)
	}

	//login validation
	checkSecret := make([]byte, 112)
	copy(checkSecret[:32], decodedSecret[:32])
	copy(checkSecret[32:], decodedSecret[64:])
	h2 := hmac.New(hash, sharedSecretExtended[32:64])
	h2.Write(checkSecret)
	if !hmac.Equal(h2.Sum(nil), decodedSecret[32:64]) {
		return session, fmt.Errorf("abort login")
	}

	keysEncrypted := make([]byte, 96)
	copy(keysEncrypted[:16], sharedSecretExtended[64:])
	copy(keysEncrypted[16:], decodedSecret[64:])

	keyDecrypted, err := cbc.Decrypt(sharedSecretExtended[:32], nil, keysEncrypted)
	if err != nil {
		return session, fmt.Errorf("error decryptAes: %v", err)
	}

	session.EncKey = keyDecrypted[:32]
	session.MacKey = keyDecrypted[32:64]
	wac.session = &session
	wac.loggedIn = true

	return session, nil
}

//TODO: GoDoc
/*
Basically the old RestoreSession functionality
*/
func (wac *Conn) RestoreWithSession(session Session) (_ Session, err error) {
	if wac.loggedIn {
		return Session{}, ErrAlreadyLoggedIn
	}
	old := wac.session
	defer func() {
		if err != nil {
			wac.session = old
		}
	}()
	wac.session = &session

	if err = wac.Restore(); err != nil {
		wac.session = nil
		return Session{}, err
	}
	return *wac.session, nil
}

/*//TODO: GoDoc
RestoreWithSession is the function that restores a given session. It will try to reestablish the connection to the
WhatsAppWeb servers with the provided session. If it succeeds it will return a new session. This new session has to be
saved because the Client and Server-Token will change after every login. Logging in with old tokens is possible, but not
suggested. If so, a challenge has to be resolved which is just another possible point of failure.
*/
func (wac *Conn) Restore() error {
	//Makes sure that only a single Login or Restore can happen at the same time
	if !atomic.CompareAndSwapUint32(&wac.sessionLock, 0, 1) {
		return ErrLoginInProgress
	}
	defer atomic.StoreUint32(&wac.sessionLock, 0)

	if wac.session == nil {
		return ErrInvalidSession
	}

	if err := wac.connect(); err != nil && err != ErrAlreadyConnected {
		return err
	}

	if wac.loggedIn {
		return ErrAlreadyLoggedIn
	}

	//listener for Conn or challenge; s1 is not allowed to drop
	s1 := make(chan string, 1)
	wac.listener.Lock()
	wac.listener.m["s1"] = s1
	wac.listener.Unlock()

	//admin init
	init := []interface{}{"admin", "init", waVersion, []string{wac.longClientName, wac.shortClientName, wac.clientVersion}, wac.session.ClientId, true}
	initChan, err := wac.writeJson(init)
	if err != nil {
		return fmt.Errorf("error writing admin init: %v\n", err)
	}

	//admin login with takeover
	login := []interface{}{"admin", "login", wac.session.ClientToken, wac.session.ServerToken, wac.session.ClientId, "takeover"}
	loginChan, err := wac.writeJson(login)
	if err != nil {
		return fmt.Errorf("error writing admin login: %v\n", err)
	}

	select {
	case r := <-initChan:
		var resp map[string]interface{}
		if err = json.Unmarshal([]byte(r), &resp); err != nil {
			return fmt.Errorf("error decoding login connResp: %v\n", err)
		}

<<<<<<< HEAD
		if stat := int(resp["status"].(float64)); stat != 200 {
			return fmt.Errorf("init responded with %d", stat)
=======
		if int(resp["status"].(float64)) != 200 {
			wac.timeTag = ""
			return fmt.Errorf("init responded with %d", resp["status"])
>>>>>>> f07a700b
		}
	case <-time.After(wac.msgTimeout):
		wac.timeTag = ""
		return fmt.Errorf("restore session init timed out")
	}

	//wait for s1
	var connResp []interface{}
	select {
	case r1 := <-s1:
		if err := json.Unmarshal([]byte(r1), &connResp); err != nil {
			wac.timeTag = ""
			return fmt.Errorf("error decoding s1 message: %v\n", err)
		}
	case <-time.After(wac.msgTimeout):
		wac.timeTag = ""
		//check for an error message
		select {
		case r := <-loginChan:
			var resp map[string]interface{}
			if err = json.Unmarshal([]byte(r), &resp); err != nil {
				return fmt.Errorf("error decoding login connResp: %v\n", err)
			}
			if int(resp["status"].(float64)) != 200 {
				return errors.Wrap(wac.getAdminLoginResponseError(resp), "admin login errored")
			}
		default:
			// not even an error message – assume timeout
			return fmt.Errorf("restore session connection timed out")
		}
	}

	//check if challenge is present
	if len(connResp) == 2 && connResp[0] == "Cmd" && connResp[1].(map[string]interface{})["type"] == "challenge" {
		s2 := make(chan string, 1)
		wac.listener.Lock()
		wac.listener.m["s2"] = s2
		wac.listener.Unlock()

		if err := wac.resolveChallenge(connResp[1].(map[string]interface{})["challenge"].(string)); err != nil {
			wac.timeTag = ""
			return fmt.Errorf("error resolving challenge: %v\n", err)
		}

		select {
		case r := <-s2:
			if err := json.Unmarshal([]byte(r), &connResp); err != nil {
				wac.timeTag = ""
				return fmt.Errorf("error decoding s2 message: %v\n", err)
			}
		case <-time.After(wac.msgTimeout):
			wac.timeTag = ""
			return fmt.Errorf("restore session challenge timed out")
		}
	}

	//check for login 200 --> login success
	select {
	case r := <-loginChan:
		var resp map[string]interface{}
		if err = json.Unmarshal([]byte(r), &resp); err != nil {
			wac.timeTag = ""
			return fmt.Errorf("error decoding login connResp: %v\n", err)
		}

		if int(resp["status"].(float64)) != 200 {
<<<<<<< HEAD
			return errors.Wrap(wac.getAdminLoginResponseError(resp), "admin login errored")
=======
			wac.timeTag = ""
			return fmt.Errorf("admin login responded with %d", resp["status"])
>>>>>>> f07a700b
		}
	case <-time.After(wac.msgTimeout):
		wac.timeTag = ""
		return fmt.Errorf("restore session login timed out")
	}

	info := connResp[1].(map[string]interface{})

	wac.Info = newInfoFromReq(info)

	//set new tokens
	wac.session.ClientToken = info["clientToken"].(string)
	wac.session.ServerToken = info["serverToken"].(string)
	wac.session.Wid = info["wid"].(string)
	wac.loggedIn = true

	return nil
}

func (wac *Conn) getAdminLoginResponseError(resp map[string]interface{}) error {
	statusFloat, ok := resp["status"].(float64)
	if !ok {
		return fmt.Errorf("%v (unknown error, no status)", resp)
	}
	status := int(statusFloat)
	switch status {
	case 400:
		return ErrBadRequest
	case 401:
		return ErrUnpaired
	case 403:
		tos := int(resp["tos"].(float64))
		return errors.WithMessagef(ErrAccessDenied, "tos: %d", tos)
	case 405:
		return ErrLoggedIn
	case 409:
		return ErrReplaced
	}
	return fmt.Errorf("%d (unknown error)", status)
}

func (wac *Conn) resolveChallenge(challenge string) error {
	decoded, err := base64.StdEncoding.DecodeString(challenge)
	if err != nil {
		return err
	}

	h2 := hmac.New(sha256.New, wac.session.MacKey)
	h2.Write([]byte(decoded))

	ch := []interface{}{"admin", "challenge", base64.StdEncoding.EncodeToString(h2.Sum(nil)), wac.session.ServerToken, wac.session.ClientId}
	challengeChan, err := wac.writeJson(ch)
	if err != nil {
		return fmt.Errorf("error writing challenge: %v\n", err)
	}

	select {
	case r := <-challengeChan:
		var resp map[string]interface{}
		if err := json.Unmarshal([]byte(r), &resp); err != nil {
			return fmt.Errorf("error decoding login resp: %v\n", err)
		}
		if stat := int(resp["status"].(float64)); stat != 200 {
			return fmt.Errorf("challenge responded with %d\n", stat)
		}
	case <-time.After(wac.msgTimeout):
		return fmt.Errorf("connection timed out")
	}

	return nil
}

/*
Logout is the function to logout from a WhatsApp session. Logging out means invalidating the current session.
The session can not be resumed and will disappear on your phone in the WhatsAppWeb client list.
*/
func (wac *Conn) Logout() error {
	login := []interface{}{"admin", "Conn", "disconnect"}
	_, err := wac.writeJson(login)
	if err != nil {
		return fmt.Errorf("error writing logout: %v\n", err)
	}

	return nil
}<|MERGE_RESOLUTION|>--- conflicted
+++ resolved
@@ -20,11 +20,7 @@
 )
 
 //represents the WhatsAppWeb client version
-<<<<<<< HEAD
 var waVersion = []int{2, 2025, 6}
-=======
-var waVersion = []int{2, 2033, 7}
->>>>>>> f07a700b
 
 /*
 Session contains session individual information. To be able to resume the connection without scanning the qr code
@@ -147,11 +143,11 @@
 SetClientName sets the long and short client names that are sent to WhatsApp when logging in and displayed in the
 WhatsApp Web device list. As the values are only sent when logging in, changing them after logging in is not possible.
 */
-func (wac *Conn) SetClientName(long, short string) error {
+func (wac *Conn) SetClientName(long, short, version string) error {
 	if wac.session != nil && (wac.session.EncKey != nil || wac.session.MacKey != nil) {
 		return fmt.Errorf("cannot change client name after logging in")
 	}
-	wac.longClientName, wac.shortClientName = long, short
+	wac.longClientName, wac.shortClientName, wac.clientVersion = long, short, version
 	return nil
 }
 
@@ -178,7 +174,6 @@
 	}
 
 	var resp map[string]interface{}
-	fmt.Println(r)
 	if err = json.Unmarshal([]byte(r), &resp); err != nil {
 		return "", 0, fmt.Errorf("error decoding login resp: %v\n", err)
 	}
@@ -246,33 +241,6 @@
 	}
 
 	session.ClientId = base64.StdEncoding.EncodeToString(clientId)
-<<<<<<< HEAD
-=======
-	login := []interface{}{"admin", "init", waVersion, []string{wac.longClientName, wac.shortClientName, wac.clientVersion}, session.ClientId, true}
-	loginChan, err := wac.writeJson(login)
-	if err != nil {
-		return session, fmt.Errorf("error writing login: %v\n", err)
-	}
-
-	var r string
-	select {
-	case r = <-loginChan:
-	case <-time.After(wac.msgTimeout):
-		return session, fmt.Errorf("login connection timed out")
-	}
-
-	var resp map[string]interface{}
-	if err = json.Unmarshal([]byte(r), &resp); err != nil {
-		return session, fmt.Errorf("error decoding login resp: %v\n", err)
-	}
-
-	var ref string
-	if rref, ok := resp["ref"].(string); ok {
-		ref = rref
-	} else {
-		return session, fmt.Errorf("error decoding login resp: invalid resp['ref']\n")
-	}
->>>>>>> f07a700b
 
 	priv, pub, err := curve25519.GenerateKey()
 	if err != nil {
@@ -446,14 +414,9 @@
 			return fmt.Errorf("error decoding login connResp: %v\n", err)
 		}
 
-<<<<<<< HEAD
 		if stat := int(resp["status"].(float64)); stat != 200 {
+			wac.timeTag = ""
 			return fmt.Errorf("init responded with %d", stat)
-=======
-		if int(resp["status"].(float64)) != 200 {
-			wac.timeTag = ""
-			return fmt.Errorf("init responded with %d", resp["status"])
->>>>>>> f07a700b
 		}
 	case <-time.After(wac.msgTimeout):
 		wac.timeTag = ""
@@ -520,12 +483,8 @@
 		}
 
 		if int(resp["status"].(float64)) != 200 {
-<<<<<<< HEAD
+			wac.timeTag = ""
 			return errors.Wrap(wac.getAdminLoginResponseError(resp), "admin login errored")
-=======
-			wac.timeTag = ""
-			return fmt.Errorf("admin login responded with %d", resp["status"])
->>>>>>> f07a700b
 		}
 	case <-time.After(wac.msgTimeout):
 		wac.timeTag = ""
